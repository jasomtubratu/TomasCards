import { useState, useEffect } from 'react';
import {
  View,
  Text,
  StyleSheet,
  Switch,
  ScrollView,
  TouchableOpacity,
  Platform,
  Alert,
  Linking,
} from 'react-native';
import { Info, Circle as HelpCircle, HeartPulse as HeartPulseIcon, Database, Bug } from 'lucide-react-native';
import { useTranslation } from 'react-i18next';
import { useRouter } from 'expo-router';
import { AppSettings, ThemeMode } from '@/utils/types';
import { loadSettings, saveSettings, saveCards } from '@/utils/storage';
import { useTheme } from '@/hooks/useTheme';
import { useNetworkStatus } from '@/hooks/useNetworkStatus';
import LanguageSelector from '@/components/LanguageSelector';
import { lightHaptic } from '@/utils/feedback';
import ThemeSelector from '@/components/ThemeSelector';
import StorageModeSelector from '@/components/StorageModeSelector';
import CloudProviderSelector from '@/components/CloudProviderSelector';
import { CloudStorageProvider } from 'react-native-cloud-storage';
<<<<<<< HEAD
=======
import { useRouter } from 'expo-router';
>>>>>>> 822f487b
import AsyncStorage from '@react-native-async-storage/async-storage';
import { storageManager } from '@/utils/storageManager';
import { debugManager } from '@/utils/debugManager';

const API_URL = process.env.EXPO_PUBLIC_API_URL;

export default function SettingsScreen() {
  const { t } = useTranslation();
  const router = useRouter();
  const { colors, themeMode, setThemeMode } = useTheme();
  const { isOnline } = useNetworkStatus();
  const [loadingStatus, setLoadingStatus] = useState(false);
  const [showStorageSelector, setShowStorageSelector] = useState(false);
  const [storageMode, setStorageMode] = useState<'local' | 'cloud'>('local');
  const [storageModeLoaded, setStorageModeLoaded] = useState(false);
  const [storageModeChanging, setStorageModeChanging] = useState(false);
  const [showProviderSelector, setShowProviderSelector] = useState(false);
  const [provider, setProvider] = useState<CloudStorageProvider>(CloudStorageProvider.ICloud);
  const [settings, setSettings] = useState<AppSettings>({
    sortOption: 'alphabetical',
    hapticFeedback: true,
    secureWithBiometrics: false,
    themeMode: 'system',
  });

  // Initialize storage mode
  useEffect(() => {
    const initializeStorageMode = async () => {
      try {
        await storageManager.initialize();
        const currentMode = storageManager.getStorageMode();
        const currentProvider = storageManager.getProvider();
        setStorageMode(currentMode);
        setProvider(currentProvider);
        setStorageModeLoaded(true);
      } catch (error) {
        console.error('Failed to initialize storage mode:', error);
        setStorageModeLoaded(true);
      }
    };
    initializeStorageMode();
  }, []);

  // Load settings once
  useEffect(() => {
    (async () => {
      const userSettings = await loadSettings();
      setSettings(userSettings);
    })();
  }, []);

  // Helper to update both local state and persistent storage
  const updateSettings = async (newSettings: AppSettings) => {
    setSettings(newSettings);
    await saveSettings(newSettings);
  };

  const handleStorageModeChange = async (mode: 'local' | 'cloud') => {
    setStorageModeChanging(true);
    try {
      await storageManager.setStorageMode(mode);
      setStorageMode(mode);
      setShowStorageSelector(false);
      if (mode === 'cloud') {
        setShowProviderSelector(true);
      }
    } catch (error) {
      console.error('Failed to change storage mode:', error);
      
      // Show error message
      if (Platform.OS === 'web') {
        window.alert('Failed to change storage mode. Please try again.');
      } else {
        Alert.alert(
          t('common.labels.error'),
          'Failed to change storage mode. Please try again.',
          [{ text: t('common.buttons.ok') }]
        );
      }
    } finally {
      setStorageModeChanging(false);
    }
  };

  const handleProviderSelect = async (prov: CloudStorageProvider) => {
    setProvider(prov);
    await storageManager.setProvider(prov);
    setShowProviderSelector(false);
  };

<<<<<<< HEAD
  const handleDebugLogs = () => {
    router.push('/debug-logs' as any);
  };

  const isDebugEnabled = debugManager.isDebugEnabled();
  const logCounts = debugManager.getLogCount();

=======
>>>>>>> 822f487b
  return (
    <ScrollView
      style={[styles.container, { backgroundColor: colors.backgroundDark }]}
      contentContainerStyle={styles.content}
    >
      {/* Data Management Section */}
      <View style={styles.section}>
        <Text style={[styles.sectionTitle, { color: colors.textPrimary }]}>
          {t('settings.sections.data')}
        </Text>

        <TouchableOpacity
          style={[styles.settingRow, { backgroundColor: colors.backgroundMedium }]}
          onPress={() => setShowStorageSelector(true)}
          disabled={!storageModeLoaded || storageModeChanging}
        >
          <View style={styles.settingLeft}>
            <Database size={24} color={colors.textSecondary} />
            <View style={styles.settingTextContainer}>
              <Text style={[styles.settingTitle, { color: colors.textPrimary }]}>
                {t('storage.mode.title')}
              </Text>
              <Text style={[styles.settingDescription, { color: colors.textSecondary }]}>
                {storageModeLoaded ? (
                  storageMode === 'cloud' 
                    ? t('storage.mode.cloud.title')
                    : t('storage.mode.local.title')
                ) : (
                  t('common.labels.loading')
                )}
              </Text>
            </View>
          </View>
        </TouchableOpacity>

        {storageMode === 'cloud' && (
          <TouchableOpacity
            style={[styles.settingRow, { backgroundColor: colors.backgroundMedium }]}
            onPress={() => setShowProviderSelector(true)}
          >
            <View style={styles.settingLeft}>
              <Database size={24} color={colors.textSecondary} />
              <View style={styles.settingTextContainer}>
                <Text style={[styles.settingTitle, { color: colors.textPrimary }]}> 
                  {t('storage.provider.title')}
                </Text>
                <Text style={[styles.settingDescription, { color: colors.textSecondary }]}> 
                  {t(`storage.provider.${provider}.title`)}
                </Text>
              </View>
            </View>
          </TouchableOpacity>
        )}
      </View>

      {/* Appearance Section */}
      <View style={styles.section}>
        <Text style={[styles.sectionTitle, { color: colors.textPrimary }]}>
          {t('settings.sections.appearance')}
        </Text>

        <TouchableOpacity
          style={[styles.settingRow, { backgroundColor: colors.backgroundMedium }]}
          onPress={() => {
            const newValue = !settings.hapticFeedback;
            updateSettings({ ...settings, hapticFeedback: newValue });
            if (newValue) lightHaptic();
          }}
        >
          <View style={styles.settingLeft}>
            <HeartPulseIcon size={24} color={colors.textSecondary} />
            <View style={styles.settingTextContainer}>
              <Text style={[styles.settingTitle, { color: colors.textPrimary }]}>
                {t('settings.haptic.title')}
              </Text>
              <Text style={[styles.settingDescription, { color: colors.textSecondary }]}>
                {t('settings.haptic.description')}
              </Text>
            </View>
          </View>
          <Switch
            value={settings.hapticFeedback}
            onValueChange={(value) => {
              updateSettings({ ...settings, hapticFeedback: value });
              if (value) lightHaptic();
            }}
          />
        </TouchableOpacity>

        {/* Language Selector */}
        <LanguageSelector />

        {/* Theme Selector */}
        <ThemeSelector />
      </View>

      {/* Debug Section - Only show if debug mode is enabled */}
      {isDebugEnabled && (
        <View style={styles.section}>
          <Text style={[styles.sectionTitle, { color: colors.textPrimary }]}>
            {t('debug.title')}
          </Text>

          <TouchableOpacity
            style={[styles.settingRow, { backgroundColor: colors.backgroundMedium }]}
            onPress={handleDebugLogs}
          >
            <View style={styles.settingLeft}>
              <Bug size={24} color={colors.textSecondary} />
              <View style={styles.settingTextContainer}>
                <Text style={[styles.settingTitle, { color: colors.textPrimary }]}>
                  {t('debug.logs.title')}
                </Text>
                <Text style={[styles.settingDescription, { color: colors.textSecondary }]}>
                  {t('debug.logs.description', { 
                    total: logCounts.total,
                    errors: logCounts.errors 
                  })}
                </Text>
              </View>
            </View>
          </TouchableOpacity>
        </View>
      )}

      {/* About Section */}
      <View style={styles.section}>
        <Text style={[styles.sectionTitle, { color: colors.textPrimary }]}>
          {t('settings.sections.about')}
        </Text>

        <TouchableOpacity
          style={[styles.settingRow, { backgroundColor: colors.backgroundMedium }]}
          onPress={() => Linking.openURL('mailto:help@tomascards.eu')}
        >
          <View style={styles.settingLeft}>
            <HelpCircle size={24} color={colors.textSecondary} />
            <View style={styles.settingTextContainer}>
              <Text style={[styles.settingTitle, { color: colors.textPrimary }]}>
                {t('settings.csupport.title')}
              </Text>
              <Text style={[styles.settingDescription, { color: colors.textSecondary }]}>
                {t('settings.csupport.description')}
              </Text>
            </View>
          </View>
        </TouchableOpacity>

        <View style={[styles.settingRow, { backgroundColor: colors.backgroundMedium }]}>
          <View style={styles.settingLeft}>
            <Info size={24} color={colors.textSecondary} />
            <View style={styles.settingTextContainer}>
              <Text style={[styles.settingTitle, { color: colors.textPrimary }]}>
                {t('settings.version', { version: '1.0.0 ALPHA' })}
              </Text>
              {isDebugEnabled && (
                <Text style={[styles.settingDescription, { color: colors.warning }]}>
                  {t('debug.mode.enabled')}
                </Text>
              )}
            </View>
          </View>
        </View>
      </View>

      {storageModeLoaded && (
        <StorageModeSelector
          visible={showStorageSelector}
          currentMode={storageMode}
          onSelect={handleStorageModeChange}
          onClose={() => setShowStorageSelector(false)}
          loading={storageModeChanging}
        />
      )}

      {storageModeLoaded && (
        <CloudProviderSelector
          visible={showProviderSelector}
          currentProvider={provider}
          onSelect={handleProviderSelect}
          onClose={() => setShowProviderSelector(false)}
        />
      )}
    </ScrollView>
  );
}

const styles = StyleSheet.create({
  container: {
    flex: 1,
  },
  content: {
    padding: 16,
  },
  section: {
    marginBottom: 24,
  },
  sectionTitle: {
    fontSize: 18,
    fontWeight: '700',
    marginBottom: 16,
    marginLeft: 4,
  },
  settingRow: {
    flexDirection: 'row',
    alignItems: 'center',
    justifyContent: 'space-between',
    padding: 16,
    borderRadius: 12,
    marginBottom: 12,
  },
  settingLeft: {
    flexDirection: 'row',
    alignItems: 'center',
    flex: 1,
  },
  settingTextContainer: {
    marginLeft: 16,
    flex: 1,
  },
  settingTitle: {
    fontSize: 16,
    fontWeight: '600',
  },
  settingDescription: {
    fontSize: 14,
    marginTop: 2,
  },
});<|MERGE_RESOLUTION|>--- conflicted
+++ resolved
@@ -23,11 +23,6 @@
 import StorageModeSelector from '@/components/StorageModeSelector';
 import CloudProviderSelector from '@/components/CloudProviderSelector';
 import { CloudStorageProvider } from 'react-native-cloud-storage';
-<<<<<<< HEAD
-=======
-import { useRouter } from 'expo-router';
->>>>>>> 822f487b
-import AsyncStorage from '@react-native-async-storage/async-storage';
 import { storageManager } from '@/utils/storageManager';
 import { debugManager } from '@/utils/debugManager';
 
@@ -117,7 +112,6 @@
     setShowProviderSelector(false);
   };
 
-<<<<<<< HEAD
   const handleDebugLogs = () => {
     router.push('/debug-logs' as any);
   };
@@ -125,8 +119,6 @@
   const isDebugEnabled = debugManager.isDebugEnabled();
   const logCounts = debugManager.getLogCount();
 
-=======
->>>>>>> 822f487b
   return (
     <ScrollView
       style={[styles.container, { backgroundColor: colors.backgroundDark }]}
